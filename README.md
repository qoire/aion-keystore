--- conflicted
+++ resolved
@@ -1,12 +1,8 @@
 # aion-keystore
 
-<<<<<<< HEAD
 [![Build Status](https://travis-ci.org/qoire/aion-keystore.svg?branch=master)](https://travis-ci.org/qoire/aion-keystore) [![Coverage Status](https://coveralls.io/repos/github/qoire/aion-keystore/badge.svg?branch=travis)](https://coveralls.io/github/qoire/aion-keystore?branch=travis) 
 
-This package is derived from a unreleased version of ``aion-web3 1.0``. The features here were tested to be functioning correctly. Subsequently, this package is expected to be ``deprecated`` when ``aion-web3 1.0`` releases. At which point it will be come unsupported, and users should migrate.
-=======
 This package is derived from a unreleased version of ``aion-web3 1.0``. The features here were tested to be functioning correctly. Currently, ``aion-web3 1.0`` does not inherit all properties of this package. Therefore this package will continue to be maintained.
->>>>>>> efad062a
 
 The functionality that this package provides are:
 
